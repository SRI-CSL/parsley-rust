// Copyright (c) 2019-2020 SRI International.
// All rights reserved.
//
//    This file is part of the Parsley parser.
//
//    Parsley is free software: you can redistribute it and/or modify
//    it under the terms of the GNU General Public License as published by
//    the Free Software Foundation, either version 3 of the License, or
//    (at your option) any later version.
//
//    Parsley is distributed in the hope that it will be useful,
//    but WITHOUT ANY WARRANTY; without even the implied warranty of
//    MERCHANTABILITY or FITNESS FOR A PARTICULAR PURPOSE.  See the
//    GNU General Public License for more details.
//
//    You should have received a copy of the GNU General Public License
//    along with this program.  If not, see <https://www.gnu.org/licenses/>.

pub mod pdf_file;
pub mod pdf_filters;
pub mod pdf_obj;
pub mod pdf_prim;
pub mod pdf_streams;
<<<<<<< HEAD
pub mod pdf_types;
pub mod page_tree;
=======
pub mod pdf_type_check;
>>>>>>> 098418fb
<|MERGE_RESOLUTION|>--- conflicted
+++ resolved
@@ -21,9 +21,5 @@
 pub mod pdf_obj;
 pub mod pdf_prim;
 pub mod pdf_streams;
-<<<<<<< HEAD
-pub mod pdf_types;
 pub mod page_tree;
-=======
-pub mod pdf_type_check;
->>>>>>> 098418fb
+pub mod pdf_type_check;