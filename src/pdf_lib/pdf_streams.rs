--- conflicted
+++ resolved
@@ -995,32 +995,6 @@
         }
     }
 
-<<<<<<< HEAD
-    #[test]
-    fn test_ascii85decode() {
-        let v = get_test_data("tests/test_files/ascii85decode.obj");
-        let mut pb = ParseBuffer::new(v);
-        let mut ctxt = mk_new_context();
-        let mut p = IndirectP::new(&mut ctxt);
-        let io = p.parse(&mut pb).expect("unable to parse stream");
-        let io = io.val();
-        if let PDFObjT::Stream(ref s) = io.obj().val() {
-            let content = s.stream().val();
-            let mut stream_buf = ParseBuffer::new_view(&pb, content.start(), content.size());
-            let mut sp = XObjectStreamP::new(&mut ctxt, s);
-            let st = sp.parse(&mut stream_buf);
-            let st = st.unwrap();
-            // let mut xrsp = XrefStreamP::new(s);
-            // let xrt = xrsp.parse(&mut xref_buf).unwrap();
-            // let ents = xrt.val().ents();
-            // let size = s.dict().val().get_usize(b"Size").unwrap();
-            // assert_eq!(size, ents.len())
-            assert_eq!(ost.val().objs().len(), 73)
-        } else {
-            assert!(false);
-        }
-    }
-=======
     fn do_test_decode_stream(
         test_file: &str, ans_file: &str, has_decode_parms: bool, decompress: bool,
         chk_content: bool,
@@ -1095,5 +1069,4 @@
             true,  // check content
         );
     }
->>>>>>> 7e428b11
 }