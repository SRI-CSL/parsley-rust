--- conflicted
+++ resolved
@@ -557,11 +557,7 @@
             }
             TypeCheckRep::new_replace_typ(PDFType::HetArray { elems: v }, typ)
         },
-<<<<<<< HEAD
-        PDFType::Dict(ents) => {
-=======
         PDFType::Dict(ents, star) => {
->>>>>>> 25e187d3
             let mut v = Vec::new();
             for e in ents {
                 v.push(DictEntry {
