use super::super::pcore::parsebuffer::LocatedVal;
use super::pdf_obj::{PDFObjContext, PDFObjT, ReferenceT};
use std::collections::VecDeque;
use std::rc::Rc;

/* Basic type structure of PDF objects */
pub fn mk_date_typchk() -> Rc<TypeCheck> {
    Rc::new(TypeCheck::new_refined(
            Rc::new(PDFType::PrimType(PDFPrimType::String)),
            Box::new(DateStringPredicate),
            ))
}
struct DateStringPredicate;
impl Predicate for DateStringPredicate {
    fn check(&self, obj: &Rc<LocatedVal<PDFObjT>>) -> Option<TypeCheckError> {
        /*
         * PDF spec 7.9.4 defines the date format like: 
         *  (D:YYYYMMDDHHmmSSOHH'mm)
         */
        if let PDFObjT::String(ref s) = obj.val() {
            // regex for Date
            let re = regex::Regex::new(r"^D:\d{4}(([0][1-9]|[1][0-2])(([0][1-9]|[1-2][0-9]|[3][0-1])(([0-1][0-9]|[2][0-3])(([0-5][0-9])(([0-5][0-9])([+\-Z](([0-1][0-9]'|[2][0-3]')([0-5][0-9])?)?)?)?)?)?)?)?$").unwrap();
            let date_string = std::str::from_utf8(s).unwrap_or("");
            if !re.is_match(date_string) {
                return Some(TypeCheckError::PredicateError(
                        "Not a Date string.".to_string(),
                        ))
            }
            None
        } else {
            return Some(TypeCheckError::PredicateError(
                    "Not an Date string.".to_string(),
                    ))
        }
    }
}

#[derive(Debug, PartialEq, Eq, Clone, Copy)]
pub enum PDFPrimType {
    Bool,
    String,
    Name,
    Null,
    Integer,
    Real,
    Comment,
}

#[derive(Debug, PartialEq, Eq, Clone, Copy)]
pub enum IndirectSpec {
    Required,
    Allowed, // the default
    Forbidden,
}

#[derive(Debug, PartialEq, Eq, Clone, Copy)]
pub enum DictKeySpec {
    Required,
    Optional,
    Forbidden,
}

#[derive(Debug, PartialEq)]
pub struct DictEntry {
    pub key: Vec<u8>,
    pub chk: Rc<TypeCheck>,
    pub opt: DictKeySpec,
}

#[derive(Debug, PartialEq)]
pub enum PDFType {
    Any,
    PrimType(PDFPrimType),
    Array {
        elem: Rc<TypeCheck>,
        size: Option<usize>,
    },
    Dict(Vec<DictEntry>),
    Stream(Vec<DictEntry>),
}

/* Errors reported by the type-checker */
#[derive(Debug, PartialEq)]
pub enum TypeCheckError {
    RefNotFound(ReferenceT),
    ArraySizeMismatch(/* expected */ usize, /* found */ usize),
    MissingKey(Vec<u8>),
    ForbiddenKey(Vec<u8>),
    TypeMismatch(/* expected */ Rc<PDFType>, /* found */ PDFType),
    ValueMismatch(/* found */ Rc<LocatedVal<PDFObjT>>, String),
    PredicateError(String),
}

// trait wrapper around predicate function
pub trait Predicate {
    fn check(&self, obj: &Rc<LocatedVal<PDFObjT>>) -> Option<TypeCheckError>;
}

pub struct TypeCheck {
    typ:      Rc<PDFType>,
    pred:     Option<Rc<dyn Predicate>>,
    indirect: IndirectSpec,
}

impl TypeCheck {
    // the most commonly used constructor
    pub fn new(typ: Rc<PDFType>) -> Self {
        Self {
            typ,
            pred: None,
            indirect: IndirectSpec::Allowed,
        }
    }

    // the constructor with a refinement predicate
    pub fn new_refined(typ: Rc<PDFType>, pred: Rc<dyn Predicate>) -> Self {
        Self {
            typ,
            pred: Some(pred),
            indirect: IndirectSpec::Allowed,
        }
    }

    pub fn new_all(
        typ: Rc<PDFType>, pred: Option<Rc<dyn Predicate>>, indirect: IndirectSpec,
    ) -> Self {
        Self {
            typ,
            pred,
            indirect,
        }
    }

    pub fn typ(&self) -> &PDFType { self.typ.as_ref() }
    pub fn typ_rc(&self) -> &Rc<PDFType> { &self.typ }
    pub fn pred(&self) -> &Option<Rc<dyn Predicate>> { &self.pred }
    pub fn indirect(&self) -> IndirectSpec { self.indirect }
}

impl PartialEq for TypeCheck {
    fn eq(&self, other: &Self) -> bool { *self.typ == *other.typ }
}

impl std::fmt::Debug for TypeCheck {
    fn fmt(&self, f: &mut std::fmt::Formatter<'_>) -> std::fmt::Result {
        f.debug_struct("TypeCheck").field("typ", &self.typ).finish()
    }
}

/* computes the top-most general type of an object without descending into it */
fn type_of(obj: &PDFObjT) -> PDFType {
    match obj {
        PDFObjT::Dict(_) => PDFType::Dict(Vec::new()),
        PDFObjT::Array(_) => PDFType::Array {
            elem: Rc::new(TypeCheck::new(Rc::new(PDFType::Any))),
            size: None,
        },
        PDFObjT::Stream(_) => PDFType::Stream(Vec::new()),
        PDFObjT::Reference(_) => {
            assert!(false); // we should never get a raw reference
            PDFType::Any
        },
        PDFObjT::Boolean(_) => PDFType::PrimType(PDFPrimType::Bool),
        PDFObjT::String(_) => PDFType::PrimType(PDFPrimType::String),
        PDFObjT::Name(_) => PDFType::PrimType(PDFPrimType::Name),
        PDFObjT::Null(_) => PDFType::PrimType(PDFPrimType::Null),
        PDFObjT::Integer(_) => PDFType::PrimType(PDFPrimType::Integer),
        PDFObjT::Real(_) => PDFType::PrimType(PDFPrimType::Real),
        PDFObjT::Comment(_) => PDFType::PrimType(PDFPrimType::Comment),
    }
}

fn check_predicate(
<<<<<<< HEAD
    obj: &Rc<LocatedVal<PDFObjT>>, pred: &Option<Box<dyn Predicate>>,
    ) -> Option<TypeCheckError> {
=======
    obj: &Rc<LocatedVal<PDFObjT>>, pred: &Option<Rc<dyn Predicate>>,
) -> Option<TypeCheckError> {
>>>>>>> 7928d176
    match pred {
        None => None,
        Some(pred) => pred.check(obj),
    }
}

/* checks a parsed PDF object against its expected type */
pub fn check_type(
    ctxt: &PDFObjContext, obj: Rc<LocatedVal<PDFObjT>>, chk: Rc<TypeCheck>,
    ) -> Option<TypeCheckError> {
    /* use a queue to avoid recursion-induced stack overflows */
    let mut q = VecDeque::new();
    q.push_back((Rc::clone(&obj), Rc::clone(&chk)));
    while q.len() > 0 {
        let next = q.pop_front();
        if next.is_none() {
            break
        }
        let (o, c) = next.unwrap();
        match (o.val(), c.typ(), c.indirect()) {
            // Indirects are best handled first.
            (PDFObjT::Reference(r), _, IndirectSpec::Allowed)
            | (PDFObjT::Reference(r), _, IndirectSpec::Required) => {
                // lookup referenced object and add it to the queue
                match ctxt.lookup_obj(r.id()) {
                    Some(obj) => {
                        // Remove any Required indirect from the check.
                        let pred = match c.pred() {
                            None => None,
                            Some(p) => Some(Rc::clone(p)),
                        };
                        let chk =
                            TypeCheck::new_all(Rc::clone(c.typ_rc()), pred, IndirectSpec::Allowed);
                        q.push_back((Rc::clone(obj), Rc::new(chk)));
                        continue
                    },
                    None => return Some(TypeCheckError::RefNotFound(*r)),
                }
            },
            (PDFObjT::Reference(_), _, IndirectSpec::Forbidden) => {
                return Some(TypeCheckError::ValueMismatch(
                    Rc::clone(&o),
                    String::from("An indirect reference was forbidden"),
                ))
            },
            (_, _, IndirectSpec::Required) => {
                return Some(TypeCheckError::ValueMismatch(
                    Rc::clone(&o),
                    String::from("An indirect reference was required"),
                ))
            },

            (_, PDFType::Any, _) => {
                let invalid = check_predicate(&o, c.pred());
                if let None = invalid {
                    continue
                } else {
                    return invalid
                }
            },

            (PDFObjT::Boolean(_), PDFType::PrimType(PDFPrimType::Bool), _) => {
                let invalid = check_predicate(&o, c.pred());
                if let None = invalid {
                    continue
                } else {
                    return invalid
                }
            },
            (PDFObjT::String(_), PDFType::PrimType(PDFPrimType::String), _) => {
                let invalid = check_predicate(&o, c.pred());
                if let None = invalid {
                    continue
                } else {
                    return invalid
                }
            },
            (PDFObjT::Name(_), PDFType::PrimType(PDFPrimType::Name), _) => {
                let invalid = check_predicate(&o, c.pred());
                if let None = invalid {
                    continue
                } else {
                    return invalid
                }
            },
            (PDFObjT::Null(_), PDFType::PrimType(PDFPrimType::Null), _) => {
                let invalid = check_predicate(&o, c.pred());
                if let None = invalid {
                    continue
                } else {
                    return invalid
                }
            },
            (PDFObjT::Integer(_), PDFType::PrimType(PDFPrimType::Integer), _) => {
                let invalid = check_predicate(&o, c.pred());
                if let None = invalid {
                    continue
                } else {
                    return invalid
                }
            },
            (PDFObjT::Real(_), PDFType::PrimType(PDFPrimType::Real), _) => {
                let invalid = check_predicate(&o, c.pred());
                if let None = invalid {
                    continue
                } else {
                    return invalid
                }
            },
            (PDFObjT::Comment(_), PDFType::PrimType(PDFPrimType::Comment), _) => {
                let invalid = check_predicate(&o, c.pred());
                if let None = invalid {
                    continue
                } else {
                    return invalid
                }
            },
            (PDFObjT::Array(ao), PDFType::Array { elem, size }, _) => {
                match size {
                    Some(sz) => {
                        if ao.objs().len() != *sz {
                            return Some(TypeCheckError::ArraySizeMismatch(*sz, ao.objs().len()))
                        }
                    },
                    None => (),
                };
                /* optimize PDFType::Any */
                if let PDFType::Any = elem.typ() {
                    let invalid = check_predicate(&o, c.pred());
                    if let None = invalid {
                        continue
                    } else {
                        return invalid
                    }
                }
                for e in ao.objs() {
                    q.push_back((Rc::clone(e), Rc::clone(elem)))
                }
            },
<<<<<<< HEAD
            (PDFObjT::Dict(d), PDFType::Dict(ents)) => {
                if ents.len() == 0 {
                    continue
                }
=======
            (PDFObjT::Dict(d), PDFType::Dict(ents), _) => {
>>>>>>> 7928d176
                for ent in ents {
                    let val = d.get(&ent.key);
                    match (val, ent.opt, ent.chk.typ()) {
                        (None, DictKeySpec::Optional, _) => continue,
                        (None, DictKeySpec::Forbidden, _) => continue,
                        (None, DictKeySpec::Required, _) => {
                            let k = ent.key.clone();
                            return Some(TypeCheckError::MissingKey(k))
                        },
                        (Some(_), DictKeySpec::Forbidden, _) => {
                            let k = ent.key.clone();
                            return Some(TypeCheckError::ForbiddenKey(k))
                        },
                        (Some(_), _, PDFType::Any) => continue,
                        (Some(v), _, _) => q.push_back((Rc::clone(v), Rc::clone(&ent.chk))),
                    }
                }
            },
            (PDFObjT::Stream(s), PDFType::Stream(ents), _) => {
                // Same code as above for now, copied in case we need to customize later.
                for ent in ents {
                    let val = s.dict().val().get(&ent.key);
                    match (val, ent.opt, ent.chk.typ()) {
                        (None, DictKeySpec::Optional, _) => continue,
                        (None, DictKeySpec::Forbidden, _) => continue,
                        (None, DictKeySpec::Required, _) => {
                            let k = ent.key.clone();
                            return Some(TypeCheckError::MissingKey(k))
                        },
                        (Some(_), DictKeySpec::Forbidden, _) => {
                            let k = ent.key.clone();
                            return Some(TypeCheckError::ForbiddenKey(k))
                        },
                        (Some(_), _, PDFType::Any) => continue,
                        (Some(v), _, _) => q.push_back((Rc::clone(v), Rc::clone(&ent.chk))),
                    }
                }
            },
            (obj, _, _) => {
                return Some(TypeCheckError::TypeMismatch(
                        Rc::clone(&c.typ),
                        type_of(obj),
                        ))
            },
        }
    }
    return None
}

// One common predicate is to allow a value in a set.
pub struct ChoicePred(pub String, pub Vec<PDFObjT>);

impl Predicate for ChoicePred {
    fn check(&self, obj: &Rc<LocatedVal<PDFObjT>>) -> Option<TypeCheckError> {
        let vec = &self.1;
        if vec.into_iter().any(|c| obj.val() == c) {
            None
        } else {
            Some(TypeCheckError::ValueMismatch(
                    Rc::clone(obj),
                    self.0.clone(),
                    ))
        }
    }
}

#[cfg(test)]
mod test_pdf_types {
    use super::super::super::pcore::parsebuffer::{LocatedVal, ParseBuffer};
    use super::super::pdf_obj::{parse_pdf_obj, IndirectT, PDFObjContext, PDFObjT};
    use super::super::pdf_prim::{IntegerT, NameT};
    use super::{
        check_type, ChoicePred, DictEntry, DictKeySpec, IndirectSpec, PDFPrimType, PDFType,
        Predicate, TypeCheck, TypeCheckError,
    };
    use std::rc::Rc;

    fn mk_new_context() -> PDFObjContext { PDFObjContext::new(10) }

    fn mk_rectangle_typchk() -> Rc<TypeCheck> {
        Rc::new(TypeCheck::new(Rc::new(PDFType::Array {
            elem: Rc::new(TypeCheck::new(Rc::new(PDFType::PrimType(
                                  PDFPrimType::Integer,
                                  )))),
            size: Some(4),
        })))
    }

    #[test]
    fn test_rectangle() {
        let mut ctxt = mk_new_context();
        let v = Vec::from("[1 2 3 4]".as_bytes());
        let mut pb = ParseBuffer::new(v);
        let obj = parse_pdf_obj(&mut ctxt, &mut pb).unwrap();
        let typ = mk_rectangle_typchk();
        assert_eq!(check_type(&ctxt, Rc::new(obj), typ), None);
    }

    #[test]
    fn test_reference() {
        let mut ctxt = mk_new_context();
        let int = PDFObjT::Integer(IntegerT::new(10));
        let int = LocatedVal::new(int, 0, 1);
        let obj = IndirectT::new(2, 0, Rc::new(int)); // indirect ref: 2 0 R
        let obj = LocatedVal::new(obj, 0, 1);
        ctxt.register_obj(&obj);

        // parse the object directly
        let v = Vec::from("10".as_bytes());
        let mut pb = ParseBuffer::new(v);
        let obj = parse_pdf_obj(&mut ctxt, &mut pb).unwrap();
        let typ = TypeCheck::new(Rc::new(PDFType::PrimType(PDFPrimType::Integer)));
        assert_eq!(check_type(&ctxt, Rc::new(obj), Rc::new(typ)), None);

        // parse a reference pointing to that object
        let v = Vec::from("2 0 R".as_bytes());
        let mut pb = ParseBuffer::new(v);
        let obj = parse_pdf_obj(&mut ctxt, &mut pb).unwrap();
        let typ = TypeCheck::new(Rc::new(PDFType::PrimType(PDFPrimType::Integer)));
        assert_eq!(check_type(&ctxt, Rc::new(obj), Rc::new(typ)), None);

        // require a referenced object
        let v = Vec::from("2 0 R".as_bytes());
        let mut pb = ParseBuffer::new(v);
        let obj = parse_pdf_obj(&mut ctxt, &mut pb).unwrap();
        let typ = TypeCheck::new_all(
            Rc::new(PDFType::PrimType(PDFPrimType::Integer)),
            None,
            IndirectSpec::Required,
        );
        assert_eq!(check_type(&ctxt, Rc::new(obj), Rc::new(typ)), None);

        // check forbidden error
        let v = Vec::from("2 0 R".as_bytes());
        let mut pb = ParseBuffer::new(v);
        let obj = parse_pdf_obj(&mut ctxt, &mut pb).unwrap();
        let obj = Rc::new(obj);
        let typ = TypeCheck::new_all(
            Rc::new(PDFType::PrimType(PDFPrimType::Integer)),
            None,
            IndirectSpec::Forbidden,
        );
        let err = TypeCheckError::ValueMismatch(
            Rc::clone(&obj),
            String::from("An indirect reference was forbidden"),
        );
        assert_eq!(check_type(&ctxt, Rc::clone(&obj), Rc::new(typ)), Some(err));

        // check required error.
        let v = Vec::from("10".as_bytes());
        let mut pb = ParseBuffer::new(v);
        let obj = parse_pdf_obj(&mut ctxt, &mut pb).unwrap();
        let obj = Rc::new(obj);
        let typ = TypeCheck::new_all(
            Rc::new(PDFType::PrimType(PDFPrimType::Integer)),
            None,
            IndirectSpec::Required,
        );
        let err = TypeCheckError::ValueMismatch(
            Rc::clone(&obj),
            String::from("An indirect reference was required"),
        );
        assert_eq!(check_type(&ctxt, Rc::clone(&obj), Rc::new(typ)), Some(err));
    }

    #[test]
    fn test_dict() {
        let mut ctxt = mk_new_context();
        let v = Vec::from("<< /Entry [ 1 1 4 5 ] >>".as_bytes());
        let mut pb = ParseBuffer::new(v);
        let obj = parse_pdf_obj(&mut ctxt, &mut pb).unwrap();

        let ent1 = DictEntry {
            key: Vec::from("Entry"),
            chk: mk_rectangle_typchk(),
            opt: DictKeySpec::Required,
        };
        let ent2 = DictEntry {
            key: Vec::from("Dummy1"),
            chk: mk_rectangle_typchk(),
            opt: DictKeySpec::Forbidden,
        };
        let ent3 = DictEntry {
            key: Vec::from("Dummy2"),
            chk: mk_rectangle_typchk(),
            opt: DictKeySpec::Optional,
        };
        let typ = TypeCheck::new(Rc::new(PDFType::Dict(vec![ent1, ent2, ent3])));
        assert_eq!(check_type(&ctxt, Rc::new(obj), Rc::new(typ)), None);
    }

    #[test]
    fn test_dict_required() {
        let mut ctxt = mk_new_context();
        let v = Vec::from("<< /Entry [ 1 1 4 5 ] >>".as_bytes());
        let mut pb = ParseBuffer::new(v);
        let obj = parse_pdf_obj(&mut ctxt, &mut pb).unwrap();

        let ent = DictEntry {
            key: Vec::from("Dummy"),
            chk: mk_rectangle_typchk(),
            opt: DictKeySpec::Required,
        };
        let typ = TypeCheck::new(Rc::new(PDFType::Dict(vec![ent])));
        assert_eq!(
            check_type(&ctxt, Rc::new(obj), Rc::new(typ)),
            Some(TypeCheckError::MissingKey(Vec::from("Dummy")))
            );
    }

    #[test]
    fn test_dict_forbidden() {
        let mut ctxt = mk_new_context();
        let v = Vec::from("<< /Entry [ 1 1 4 5 ] >>".as_bytes());
        let mut pb = ParseBuffer::new(v);
        let obj = parse_pdf_obj(&mut ctxt, &mut pb).unwrap();

        let ent = DictEntry {
            key: Vec::from("Entry"),
            chk: mk_rectangle_typchk(),
            opt: DictKeySpec::Forbidden,
        };
        let typ = TypeCheck::new(Rc::new(PDFType::Dict(vec![ent])));
        assert_eq!(
            check_type(&ctxt, Rc::new(obj), Rc::new(typ)),
            Some(TypeCheckError::ForbiddenKey(Vec::from("Entry")))
            );
    }

    fn mk_pagemode_typchk() -> Rc<TypeCheck> {
        let pred = ChoicePred(
            String::from("Invalid PageMode"),
            vec![
            PDFObjT::Name(NameT::new(Vec::from("UseNone"))),
            PDFObjT::Name(NameT::new(Vec::from("UseOutlines"))),
            ],
            );
        Rc::new(TypeCheck::new_refined(
<<<<<<< HEAD
                Rc::new(PDFType::PrimType(PDFPrimType::Name)),
                Box::new(pred),
                ))
=======
            Rc::new(PDFType::PrimType(PDFPrimType::Name)),
            Rc::new(pred),
        ))
>>>>>>> 7928d176
    }

    #[test]
    fn test_dict_allowed_value() {
        // valid value for required key
        let mut ctxt = mk_new_context();
        let v = Vec::from("<< /PageMode /UseNone >>".as_bytes());
        let mut pb = ParseBuffer::new(v);
        let obj = parse_pdf_obj(&mut ctxt, &mut pb).unwrap();
        let ent = DictEntry {
            key: Vec::from("PageMode"),
            chk: mk_pagemode_typchk(),
            opt: DictKeySpec::Required,
        };
        let typ = TypeCheck::new(Rc::new(PDFType::Dict(vec![ent])));
        assert_eq!(check_type(&ctxt, Rc::new(obj), Rc::new(typ)), None);

        // valid value for optional key
        let mut ctxt = mk_new_context();
        let v = Vec::from("<< /PageMode /UseNone >>".as_bytes());
        let mut pb = ParseBuffer::new(v);
        let obj = parse_pdf_obj(&mut ctxt, &mut pb).unwrap();
        let ent = DictEntry {
            key: Vec::from("PageMode"),
            chk: mk_pagemode_typchk(),
            opt: DictKeySpec::Optional,
        };
        let typ = TypeCheck::new(Rc::new(PDFType::Dict(vec![ent])));
        assert_eq!(check_type(&ctxt, Rc::new(obj), Rc::new(typ)), None);

        // optional key absent
        let mut ctxt = mk_new_context();
        let v = Vec::from("<< >>".as_bytes());
        let mut pb = ParseBuffer::new(v);
        let obj = parse_pdf_obj(&mut ctxt, &mut pb).unwrap();
        let ent = DictEntry {
            key: Vec::from("PageMode"),
            chk: mk_pagemode_typchk(),
            opt: DictKeySpec::Optional,
        };
        let typ = TypeCheck::new(Rc::new(PDFType::Dict(vec![ent])));
        assert_eq!(check_type(&ctxt, Rc::new(obj), Rc::new(typ)), None);

        // forbidden key present
        let mut ctxt = mk_new_context();
        let v = Vec::from("<< /PageMode /UseNone >>".as_bytes());
        let mut pb = ParseBuffer::new(v);
        let obj = parse_pdf_obj(&mut ctxt, &mut pb).unwrap();
        let ent = DictEntry {
            key: Vec::from("PageMode"),
            chk: mk_pagemode_typchk(),
            opt: DictKeySpec::Forbidden,
        };
        let typ = TypeCheck::new(Rc::new(PDFType::Dict(vec![ent])));
        assert_eq!(
            check_type(&ctxt, Rc::new(obj), Rc::new(typ)),
            Some(TypeCheckError::ForbiddenKey(Vec::from("PageMode")))
            );

        // invalid value for optional key
        let mut ctxt = mk_new_context();
        let v = Vec::from("<< /PageMode /Dummy >>".as_bytes());
        let mut pb = ParseBuffer::new(v);
        let obj = parse_pdf_obj(&mut ctxt, &mut pb).unwrap();
        let ent = DictEntry {
            key: Vec::from("PageMode"),
            chk: mk_pagemode_typchk(),
            opt: DictKeySpec::Optional,
        };
        let val = Rc::new(LocatedVal::new(
                PDFObjT::Name(NameT::new(Vec::from("Dummy"))),
                0,
                0,
                ));
        let typ = TypeCheck::new(Rc::new(PDFType::Dict(vec![ent])));
        assert_eq!(
            check_type(&ctxt, Rc::new(obj), Rc::new(typ)),
            Some(TypeCheckError::ValueMismatch(
                    val,
                    String::from("Invalid PageMode")
                    ))
            );
    }

    struct AsciiStringPredicate;
    impl Predicate for AsciiStringPredicate {
        fn check(&self, obj: &Rc<LocatedVal<PDFObjT>>) -> Option<TypeCheckError> {
            if let PDFObjT::String(ref s) = obj.val() {
                for c in s {
                    if *c >= 128 {
                        return Some(TypeCheckError::PredicateError(
                                "Not an ASCII string.".to_string(),
                                ))
                    }
                }
                None
            } else {
                return Some(TypeCheckError::PredicateError(
                        "Not an ASCII string.".to_string(),
                        ))
            }
        }
    }

    fn mk_ascii_typchk() -> Rc<TypeCheck> {
        Rc::new(TypeCheck::new_refined(
<<<<<<< HEAD
                Rc::new(PDFType::PrimType(PDFPrimType::String)),
                Box::new(AsciiStringPredicate),
                ))
=======
            Rc::new(PDFType::PrimType(PDFPrimType::String)),
            Rc::new(AsciiStringPredicate),
        ))
>>>>>>> 7928d176
    }

    #[test]
    fn test_ascii_string() {
        let mut ctxt = mk_new_context();
        let v = Vec::from("(ascii)".as_bytes());
        let mut pb = ParseBuffer::new(v);
        let obj = parse_pdf_obj(&mut ctxt, &mut pb).unwrap();
        let chk = mk_ascii_typchk();
        assert_eq!(check_type(&ctxt, Rc::new(obj), chk), None);

        //                     (                )
        let v: Vec<u8> = vec![40, 129, 255, 0, 41];
        let mut pb = ParseBuffer::new(v);
        let obj = parse_pdf_obj(&mut ctxt, &mut pb).unwrap();
        let chk = mk_ascii_typchk();
        let err = TypeCheckError::PredicateError("Not an ASCII string.".to_string());
        assert_eq!(check_type(&ctxt, Rc::new(obj), chk), Some(err));
    }

    #[test]
    fn test_ascii_pred() {
        let pred = AsciiStringPredicate;

        let v = Vec::from("(ascii)".as_bytes());
        let obj = LocatedVal::new(PDFObjT::String(v), 0, 0);
        assert_eq!(pred.check(&Rc::new(obj)), None);

        let obj = LocatedVal::new(PDFObjT::Null(()), 0, 0);
        let err = TypeCheckError::PredicateError("Not an ASCII string.".to_string());
        assert_eq!(pred.check(&Rc::new(obj)), Some(err));
    }

<<<<<<< HEAD
    struct DateStringPredicate;
    impl Predicate for DateStringPredicate {
        fn check(&self, obj: &Rc<LocatedVal<PDFObjT>>) -> Option<TypeCheckError> {
            /*
             * PDF spec 7.9.4 defines the date format like: 
             *  (D:YYYYMMDDHHmmSSOHH'mm)
             */
            if let PDFObjT::String(ref s) = obj.val() {
                // regex for Date
                let re = regex::Regex::new(r"^D:\d{4}(([0][1-9]|[1][0-2])(([0][1-9]|[1-2][0-9]|[3][0-1])(([0-1][0-9]|[2][0-3])(([0-5][0-9])(([0-5][0-9])([+\-Z](([0-1][0-9]'|[2][0-3]')([0-5][0-9])?)?)?)?)?)?)?)?$").unwrap();
                let date_string = std::str::from_utf8(s).unwrap_or("");
                if !re.is_match(date_string) {
                    return Some(TypeCheckError::PredicateError(
                            "Not a Date string.".to_string(),
                            ))
                }
                None
            } else {
                return Some(TypeCheckError::PredicateError(
                        "Not an Date string.".to_string(),
                        ))
            }
        }
    }

    fn mk_date_typchk() -> Rc<TypeCheck> {
        Rc::new(TypeCheck::new_refined(
                Rc::new(PDFType::PrimType(PDFPrimType::String)),
                Box::new(DateStringPredicate),
                ))
    }

    #[test]
    fn test_date_string() {
        fn run_date_type_check(raw_pdf_date_string : &str) -> Option<TypeCheckError> {
            let mut ctxt = mk_new_context();
            let v = Vec::from(raw_pdf_date_string.as_bytes());
            let mut pb = ParseBuffer::new(v);
            let obj = parse_pdf_obj(&mut ctxt, &mut pb).unwrap();
            let typ_chk = mk_date_typchk();
            return check_type(&ctxt, Rc::new(obj), typ_chk);
        }

        let correct_test_cases = ["(D:1992)",
        "(D:199212)",
        "(D:19921223)",
        "(D:1992122319)",
        "(D:199212231952)",
        "(D:19921223195200)",
        "(D:19921223195200-)",
        "(D:19921223195200-08')",
        "(D:19921223195200-08'00)"];
        for d in correct_test_cases.iter() {
            assert_eq!(run_date_type_check(d), None);
        }

        let incorrect_test_cases = ["(D1992)",
        "(D:199213)",
        "(D:19921243)",
        "(D:1992122349)",
        "(D:199212231972)",
        "(D:19921223195280)",
        "(D:19921223195290-)",
        "(D:199212231952-)",
        "(D:19921223195200-58')",
        "(D:19921223195200-08)",
        "(D:19921223195200-08'0099)",
        "(D:19921223195200-08'60)"];
        for d in incorrect_test_cases.iter() {
            match run_date_type_check(d) {
                None => {
                    println!("failed: {}", d);
                    assert!(false);
                },
                _    => ()
            }
        }
=======
    #[test]
    fn test_any() {
        let mut ctxt = mk_new_context();
        let v = Vec::from("(ascii)".as_bytes());
        let mut pb = ParseBuffer::new(v);
        let obj = parse_pdf_obj(&mut ctxt, &mut pb).unwrap();
        let chk = TypeCheck::new_refined(Rc::new(PDFType::Any), Rc::new(AsciiStringPredicate));
        assert_eq!(check_type(&ctxt, Rc::new(obj), Rc::new(chk)), None);

        let v = Vec::from("10".as_bytes());
        let mut pb = ParseBuffer::new(v);
        let obj = parse_pdf_obj(&mut ctxt, &mut pb).unwrap();
        let chk = TypeCheck::new_refined(Rc::new(PDFType::Any), Rc::new(AsciiStringPredicate));
        let err = TypeCheckError::PredicateError("Not an ASCII string.".to_string());
        assert_eq!(check_type(&ctxt, Rc::new(obj), Rc::new(chk)), Some(err));
    }

    struct OrTestPredicate;
    impl Predicate for OrTestPredicate {
        fn check(&self, obj: &Rc<LocatedVal<PDFObjT>>) -> Option<TypeCheckError> {
            if let PDFObjT::String(ref s) = obj.val() {
                for c in s {
                    if *c >= 128 {
                        return Some(TypeCheckError::PredicateError(
                            "Not an ASCII string.".to_string(),
                        ))
                    }
                }
                return None
            }
            if let PDFObjT::Integer(_) = obj.val() {
                None
            } else {
                Some(TypeCheckError::PredicateError(
                    "Not an ASCII string or an integer.".to_string(),
                ))
            }
        }
    }

    #[test]
    fn test_or_type() {
        let mut ctxt = mk_new_context();
        let v = Vec::from("(ascii)".as_bytes());
        let mut pb = ParseBuffer::new(v);
        let obj = parse_pdf_obj(&mut ctxt, &mut pb).unwrap();
        let chk = TypeCheck::new_refined(Rc::new(PDFType::Any), Rc::new(OrTestPredicate));
        assert_eq!(check_type(&ctxt, Rc::new(obj), Rc::new(chk)), None);

        let v = Vec::from("10".as_bytes());
        let mut pb = ParseBuffer::new(v);
        let obj = parse_pdf_obj(&mut ctxt, &mut pb).unwrap();
        let chk = TypeCheck::new_refined(Rc::new(PDFType::Any), Rc::new(OrTestPredicate));
        assert_eq!(check_type(&ctxt, Rc::new(obj), Rc::new(chk)), None);
>>>>>>> 7928d176
    }
}<|MERGE_RESOLUTION|>--- conflicted
+++ resolved
@@ -171,13 +171,8 @@
 }
 
 fn check_predicate(
-<<<<<<< HEAD
-    obj: &Rc<LocatedVal<PDFObjT>>, pred: &Option<Box<dyn Predicate>>,
-    ) -> Option<TypeCheckError> {
-=======
     obj: &Rc<LocatedVal<PDFObjT>>, pred: &Option<Rc<dyn Predicate>>,
 ) -> Option<TypeCheckError> {
->>>>>>> 7928d176
     match pred {
         None => None,
         Some(pred) => pred.check(obj),
@@ -317,14 +312,10 @@
                     q.push_back((Rc::clone(e), Rc::clone(elem)))
                 }
             },
-<<<<<<< HEAD
             (PDFObjT::Dict(d), PDFType::Dict(ents)) => {
                 if ents.len() == 0 {
                     continue
                 }
-=======
-            (PDFObjT::Dict(d), PDFType::Dict(ents), _) => {
->>>>>>> 7928d176
                 for ent in ents {
                     let val = d.get(&ent.key);
                     match (val, ent.opt, ent.chk.typ()) {
@@ -563,15 +554,9 @@
             ],
             );
         Rc::new(TypeCheck::new_refined(
-<<<<<<< HEAD
-                Rc::new(PDFType::PrimType(PDFPrimType::Name)),
-                Box::new(pred),
-                ))
-=======
             Rc::new(PDFType::PrimType(PDFPrimType::Name)),
             Rc::new(pred),
         ))
->>>>>>> 7928d176
     }
 
     #[test]
@@ -678,15 +663,9 @@
 
     fn mk_ascii_typchk() -> Rc<TypeCheck> {
         Rc::new(TypeCheck::new_refined(
-<<<<<<< HEAD
-                Rc::new(PDFType::PrimType(PDFPrimType::String)),
-                Box::new(AsciiStringPredicate),
-                ))
-=======
             Rc::new(PDFType::PrimType(PDFPrimType::String)),
             Rc::new(AsciiStringPredicate),
         ))
->>>>>>> 7928d176
     }
 
     #[test]
@@ -720,7 +699,6 @@
         assert_eq!(pred.check(&Rc::new(obj)), Some(err));
     }
 
-<<<<<<< HEAD
     struct DateStringPredicate;
     impl Predicate for DateStringPredicate {
         fn check(&self, obj: &Rc<LocatedVal<PDFObjT>>) -> Option<TypeCheckError> {
@@ -742,6 +720,42 @@
                 return Some(TypeCheckError::PredicateError(
                         "Not an Date string.".to_string(),
                         ))
+    #[test]
+    fn test_any() {
+        let mut ctxt = mk_new_context();
+        let v = Vec::from("(ascii)".as_bytes());
+        let mut pb = ParseBuffer::new(v);
+        let obj = parse_pdf_obj(&mut ctxt, &mut pb).unwrap();
+        let chk = TypeCheck::new_refined(Rc::new(PDFType::Any), Rc::new(AsciiStringPredicate));
+        assert_eq!(check_type(&ctxt, Rc::new(obj), Rc::new(chk)), None);
+
+        let v = Vec::from("10".as_bytes());
+        let mut pb = ParseBuffer::new(v);
+        let obj = parse_pdf_obj(&mut ctxt, &mut pb).unwrap();
+        let chk = TypeCheck::new_refined(Rc::new(PDFType::Any), Rc::new(AsciiStringPredicate));
+        let err = TypeCheckError::PredicateError("Not an ASCII string.".to_string());
+        assert_eq!(check_type(&ctxt, Rc::new(obj), Rc::new(chk)), Some(err));
+    }
+
+    struct OrTestPredicate;
+    impl Predicate for OrTestPredicate {
+        fn check(&self, obj: &Rc<LocatedVal<PDFObjT>>) -> Option<TypeCheckError> {
+            if let PDFObjT::String(ref s) = obj.val() {
+                for c in s {
+                    if *c >= 128 {
+                        return Some(TypeCheckError::PredicateError(
+                            "Not an ASCII string.".to_string(),
+                        ))
+                    }
+                }
+                return None
+            }
+            if let PDFObjT::Integer(_) = obj.val() {
+                None
+            } else {
+                Some(TypeCheckError::PredicateError(
+                    "Not an ASCII string or an integer.".to_string(),
+                ))
             }
         }
     }
@@ -798,47 +812,6 @@
                 _    => ()
             }
         }
-=======
-    #[test]
-    fn test_any() {
-        let mut ctxt = mk_new_context();
-        let v = Vec::from("(ascii)".as_bytes());
-        let mut pb = ParseBuffer::new(v);
-        let obj = parse_pdf_obj(&mut ctxt, &mut pb).unwrap();
-        let chk = TypeCheck::new_refined(Rc::new(PDFType::Any), Rc::new(AsciiStringPredicate));
-        assert_eq!(check_type(&ctxt, Rc::new(obj), Rc::new(chk)), None);
-
-        let v = Vec::from("10".as_bytes());
-        let mut pb = ParseBuffer::new(v);
-        let obj = parse_pdf_obj(&mut ctxt, &mut pb).unwrap();
-        let chk = TypeCheck::new_refined(Rc::new(PDFType::Any), Rc::new(AsciiStringPredicate));
-        let err = TypeCheckError::PredicateError("Not an ASCII string.".to_string());
-        assert_eq!(check_type(&ctxt, Rc::new(obj), Rc::new(chk)), Some(err));
-    }
-
-    struct OrTestPredicate;
-    impl Predicate for OrTestPredicate {
-        fn check(&self, obj: &Rc<LocatedVal<PDFObjT>>) -> Option<TypeCheckError> {
-            if let PDFObjT::String(ref s) = obj.val() {
-                for c in s {
-                    if *c >= 128 {
-                        return Some(TypeCheckError::PredicateError(
-                            "Not an ASCII string.".to_string(),
-                        ))
-                    }
-                }
-                return None
-            }
-            if let PDFObjT::Integer(_) = obj.val() {
-                None
-            } else {
-                Some(TypeCheckError::PredicateError(
-                    "Not an ASCII string or an integer.".to_string(),
-                ))
-            }
-        }
-    }
-
     #[test]
     fn test_or_type() {
         let mut ctxt = mk_new_context();
@@ -853,6 +826,5 @@
         let obj = parse_pdf_obj(&mut ctxt, &mut pb).unwrap();
         let chk = TypeCheck::new_refined(Rc::new(PDFType::Any), Rc::new(OrTestPredicate));
         assert_eq!(check_type(&ctxt, Rc::new(obj), Rc::new(chk)), None);
->>>>>>> 7928d176
     }
 }