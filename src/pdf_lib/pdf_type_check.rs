--- conflicted
+++ resolved
@@ -666,7 +666,6 @@
         assert_eq!(pred.check(&Rc::new(obj)), Some(err));
     }
 
-<<<<<<< HEAD
     struct DateStringPredicate;
     impl Predicate for DateStringPredicate {
         fn check(&self, obj: &Rc<LocatedVal<PDFObjT>>) -> Option<TypeCheckError> {
@@ -687,6 +686,46 @@
             } else {
                 return Some(TypeCheckError::PredicateError(
                     "Not an Date string.".to_string(),
+                ))
+            }
+        }
+    }
+
+    #[test]
+    fn test_any() {
+        let mut ctxt = mk_new_context();
+        let v = Vec::from("(ascii)".as_bytes());
+        let mut pb = ParseBuffer::new(v);
+        let obj = parse_pdf_obj(&mut ctxt, &mut pb).unwrap();
+        let chk = TypeCheck::new_refined(Rc::new(PDFType::Any), Rc::new(AsciiStringPredicate));
+        assert_eq!(check_type(&ctxt, Rc::new(obj), Rc::new(chk)), None);
+
+        let v = Vec::from("10".as_bytes());
+        let mut pb = ParseBuffer::new(v);
+        let obj = parse_pdf_obj(&mut ctxt, &mut pb).unwrap();
+        let chk = TypeCheck::new_refined(Rc::new(PDFType::Any), Rc::new(AsciiStringPredicate));
+        let err = TypeCheckError::PredicateError("Not an ASCII string.".to_string());
+        assert_eq!(check_type(&ctxt, Rc::new(obj), Rc::new(chk)), Some(err));
+    }
+
+    struct OrTestPredicate;
+    impl Predicate for OrTestPredicate {
+        fn check(&self, obj: &Rc<LocatedVal<PDFObjT>>) -> Option<TypeCheckError> {
+            if let PDFObjT::String(ref s) = obj.val() {
+                for c in s {
+                    if *c >= 128 {
+                        return Some(TypeCheckError::PredicateError(
+                            "Not an ASCII string.".to_string(),
+                        ))
+                    }
+                }
+                return None
+            }
+            if let PDFObjT::Integer(_) = obj.val() {
+                None
+            } else {
+                Some(TypeCheckError::PredicateError(
+                    "Not an ASCII string or an integer.".to_string(),
                 ))
             }
         }
@@ -744,46 +783,6 @@
                 _    => ()
             }
         }
-=======
-    #[test]
-    fn test_any() {
-        let mut ctxt = mk_new_context();
-        let v = Vec::from("(ascii)".as_bytes());
-        let mut pb = ParseBuffer::new(v);
-        let obj = parse_pdf_obj(&mut ctxt, &mut pb).unwrap();
-        let chk = TypeCheck::new_refined(Rc::new(PDFType::Any), Rc::new(AsciiStringPredicate));
-        assert_eq!(check_type(&ctxt, Rc::new(obj), Rc::new(chk)), None);
-
-        let v = Vec::from("10".as_bytes());
-        let mut pb = ParseBuffer::new(v);
-        let obj = parse_pdf_obj(&mut ctxt, &mut pb).unwrap();
-        let chk = TypeCheck::new_refined(Rc::new(PDFType::Any), Rc::new(AsciiStringPredicate));
-        let err = TypeCheckError::PredicateError("Not an ASCII string.".to_string());
-        assert_eq!(check_type(&ctxt, Rc::new(obj), Rc::new(chk)), Some(err));
-    }
-
-    struct OrTestPredicate;
-    impl Predicate for OrTestPredicate {
-        fn check(&self, obj: &Rc<LocatedVal<PDFObjT>>) -> Option<TypeCheckError> {
-            if let PDFObjT::String(ref s) = obj.val() {
-                for c in s {
-                    if *c >= 128 {
-                        return Some(TypeCheckError::PredicateError(
-                            "Not an ASCII string.".to_string(),
-                        ))
-                    }
-                }
-                return None
-            }
-            if let PDFObjT::Integer(_) = obj.val() {
-                None
-            } else {
-                Some(TypeCheckError::PredicateError(
-                    "Not an ASCII string or an integer.".to_string(),
-                ))
-            }
-        }
-    }
 
     #[test]
     fn test_or_type() {
@@ -799,6 +798,5 @@
         let obj = parse_pdf_obj(&mut ctxt, &mut pb).unwrap();
         let chk = TypeCheck::new_refined(Rc::new(PDFType::Any), Rc::new(OrTestPredicate));
         assert_eq!(check_type(&ctxt, Rc::new(obj), Rc::new(chk)), None);
->>>>>>> 7928d176
     }
 }