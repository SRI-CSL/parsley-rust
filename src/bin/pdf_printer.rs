--- conflicted
+++ resolved
@@ -364,20 +364,6 @@
                     ofs: (*file_ofs).try_into().unwrap(),
                 })
             },
-<<<<<<< HEAD
-            XrefEntStatus::InStream { stream_obj, obj_index } => {
-                ta3_log!(
-                    Level::Info,
-                    fi.file_offset(o.loc_start()),
-                    "   instream object at {}.",
-                    *stream_obj
-                );
-
-                id_offsets.push(ObjInfo {
-                    id:  ent.obj(),
-                    gen: ent.gen(),
-                    ofs: (*stream_obj).try_into().unwrap(),
-=======
             XrefEntStatus::InStream {
                 stream_obj,
                 obj_index,
@@ -394,7 +380,6 @@
                 id_offsets.push(ObjInfo::Stream {
                     id:  *stream_obj,
                     gen: 0, // object streams have an implicit generation of 0
->>>>>>> bbadfec9
                 })
             },
         }
